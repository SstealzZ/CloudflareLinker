--- conflicted
+++ resolved
@@ -1,41 +1,6 @@
 version: '3.8'
 
 services:
-<<<<<<< HEAD
-  backend:
-    build:
-      context: ./fastapi
-      dockerfile: Dockerfile
-      args:
-        - BACKEND_PORT=${BACKEND_PORT}
-    ports:
-      - "${BACKEND_PORT}:${BACKEND_PORT}"
-    volumes:
-      - ./fastapi:/app
-      - /app/venv
-    environment:
-      - ENCRYPTION_KEY=${ENCRYPTION_KEY}
-      - API_V1_STR=${API_V1_STR}
-      - SECRET_KEY=${SECRET_KEY}
-      - ACCESS_TOKEN_EXPIRE_MINUTES=${ACCESS_TOKEN_EXPIRE_MINUTES}
-      - ALGORITHM=${ALGORITHM}
-      - PORT=${BACKEND_PORT}
-    command: uvicorn app.main:app --host 0.0.0.0 --port ${BACKEND_PORT} --reload
-
-  frontend:
-    build:
-      context: ./front
-      dockerfile: Dockerfile
-      args:
-        - FRONTEND_PORT=${FRONTEND_PORT}
-        - REACT_APP_API_URL=${REACT_APP_API_URL}
-    ports:
-      - "${FRONTEND_PORT}:${FRONTEND_PORT}"
-    environment:
-      - PORT=${FRONTEND_PORT}
-    depends_on:
-      - backend 
-=======
   frontend:
     build:
       context: ./front
@@ -84,5 +49,4 @@
 
 volumes:
   db-data:
-    driver: local 
->>>>>>> 01d4b3d3
+    driver: local 