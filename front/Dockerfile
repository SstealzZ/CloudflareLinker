FROM node:18-alpine as build

WORKDIR /app

<<<<<<< HEAD
# Récupération des arguments de construction
ARG REACT_APP_API_URL

# Définition des variables d'environnement pour la phase de build
ENV REACT_APP_API_URL=$REACT_APP_API_URL

COPY package*.json ./

=======
# Install dependencies with npm install instead of npm ci
COPY package.json package-lock.json* ./
>>>>>>> 01d4b3d3
RUN npm install

COPY . .

RUN npm run build

FROM node:18-alpine

WORKDIR /app

# Récupération des arguments de construction
ARG FRONTEND_PORT

# Définition des variables d'environnement
ENV PORT=$FRONTEND_PORT

RUN npm install -g serve

COPY --from=build /app/build ./build

# Exposition du port dynamique
EXPOSE $PORT

CMD ["sh", "-c", "serve -s build -l $PORT"] <|MERGE_RESOLUTION|>--- conflicted
+++ resolved
@@ -2,19 +2,8 @@
 
 WORKDIR /app
 
-<<<<<<< HEAD
-# Récupération des arguments de construction
-ARG REACT_APP_API_URL
-
-# Définition des variables d'environnement pour la phase de build
-ENV REACT_APP_API_URL=$REACT_APP_API_URL
-
-COPY package*.json ./
-
-=======
 # Install dependencies with npm install instead of npm ci
 COPY package.json package-lock.json* ./
->>>>>>> 01d4b3d3
 RUN npm install
 
 COPY . .
