--- conflicted
+++ resolved
@@ -8,16 +8,6 @@
 
 WORKDIR /code
 
-<<<<<<< HEAD
-COPY requirements.txt .
-
-RUN pip install --no-cache-dir -r requirements.txt
-
-COPY . .
-
-# Exposition du port dynamique
-EXPOSE $PORT
-=======
 # Install dependencies
 COPY ./requirements.txt /code/requirements.txt
 RUN pip install --no-cache-dir -r requirements.txt
@@ -27,6 +17,5 @@
 
 # Set Python path to include current directory
 ENV PYTHONPATH="${PYTHONPATH}:/code"
->>>>>>> 01d4b3d3
 
 CMD ["sh", "-c", "uvicorn app.main:app --host 0.0.0.0 --port $PORT"] 